# Copyright (c) 2023 Lincoln Stein (https://github.com/lstein) and the InvokeAI Development Team

"""Invokeai configuration system.

Arguments and fields are taken from the pydantic definition of the
model.  Defaults can be set by creating a yaml configuration file that
has a top-level key of "InvokeAI" and subheadings for each of the
categories returned by `invokeai --help`. The file looks like this:

[file: invokeai.yaml]

InvokeAI:
  Web Server:
    host: 127.0.0.1
    port: 9090
    allow_origins: []
    allow_credentials: true
    allow_methods:
    - '*'
    allow_headers:
    - '*'
  Features:
    esrgan: true
    internet_available: true
    log_tokenization: false
    patchmatch: true
    ignore_missing_core_models: false
  Paths:
    autoimport_dir: autoimport
    lora_dir: null
    embedding_dir: null
    controlnet_dir: null
    conf_path: configs/models.yaml
    models_dir: models
    legacy_conf_dir: configs/stable-diffusion
    db_dir: databases
    outdir: /home/lstein/invokeai-main/outputs
    use_memory_db: false
  Logging:
    log_handlers:
    - console
    log_format: plain
    log_level: info
  Model Cache:
    ram: 13.5
    vram: 0.25
    lazy_offload: true
    log_memory_usage: false
  Device:
    device: auto
    precision: auto
  Generation:
    sequential_guidance: false
    attention_type: xformers
    attention_slice_size: auto
    force_tiled_decode: false

The default name of the configuration file is `invokeai.yaml`, located
in INVOKEAI_ROOT. You can replace supersede this by providing any
OmegaConf dictionary object initialization time:

 omegaconf = OmegaConf.load('/tmp/init.yaml')
 conf = InvokeAIAppConfig()
 conf.parse_args(conf=omegaconf)

InvokeAIAppConfig.parse_args() will parse the contents of `sys.argv`
at initialization time. You may pass a list of strings in the optional
`argv` argument to use instead of the system argv:

 conf.parse_args(argv=['--log_tokenization'])

It is also possible to set a value at initialization time. However, if
you call parse_args() it may be overwritten.

 conf = InvokeAIAppConfig(log_tokenization=True)
 conf.parse_args(argv=['--no-log_tokenization'])
 conf.log_tokenization
 # False

To avoid this, use `get_config()` to retrieve the application-wide
configuration object. This will retain any properties set at object
creation time:

 conf = InvokeAIAppConfig.get_config(log_tokenization=True)
 conf.parse_args(argv=['--no-log_tokenization'])
 conf.log_tokenization
 # True

Any setting can be overwritten by setting an environment variable of
form: "INVOKEAI_<setting>", as in:

  export INVOKEAI_port=8080

Order of precedence (from highest):
   1) initialization options
   2) command line options
   3) environment variable options
   4) config file options
   5) pydantic defaults

Typical usage at the top level file:

 from invokeai.app.services.config import InvokeAIAppConfig

 # get global configuration and print its cache size
 conf = InvokeAIAppConfig.get_config()
 conf.parse_args()
 print(conf.ram_cache_size)

Typical usage in a backend module:

 from invokeai.app.services.config import InvokeAIAppConfig

 # get global configuration and print its cache size value
 conf = InvokeAIAppConfig.get_config()
 print(conf.ram_cache_size)

Computed properties:

The InvokeAIAppConfig object has a series of properties that
resolve paths relative to the runtime root directory. They each return
a Path object:

 root_path          - path to InvokeAI root
 output_path        - path to default outputs directory
 model_conf_path    - path to models.yaml
 conf               - alias for the above
 embedding_path     - path to the embeddings directory
 lora_path          - path to the LoRA directory

In most cases, you will want to create a single InvokeAIAppConfig
object for the entire application. The InvokeAIAppConfig.get_config() function
does this:

  config = InvokeAIAppConfig.get_config()
  config.parse_args()   # read values from the command line/config file
  print(config.root)

# Subclassing

If you wish to create a similar class, please subclass the
`InvokeAISettings` class and define a Literal field named "type",
which is set to the desired top-level name.  For example, to create a
"InvokeBatch" configuration, define like this:

  class InvokeBatch(InvokeAISettings):
     type: Literal["InvokeBatch"] = "InvokeBatch"
     node_count : int = Field(default=1, description="Number of nodes to run on", json_schema_extra=dict(category='Resources'))
     cpu_count  : int = Field(default=8, description="Number of GPUs to run on per node", json_schema_extra=dict(category='Resources'))

This will now read and write from the "InvokeBatch" section of the
config file, look for environment variables named INVOKEBATCH_*, and
accept the command-line arguments `--node_count` and `--cpu_count`. The
two configs are kept in separate sections of the config file:

  # invokeai.yaml

  InvokeBatch:
     Resources:
        node_count: 1
        cpu_count: 8

  InvokeAI:
     Paths:
        root: /home/lstein/invokeai-main
        conf_path: configs/models.yaml
        legacy_conf_dir: configs/stable-diffusion
        outdir: outputs
     ...

"""
from __future__ import annotations

import os
from pathlib import Path
from typing import Any, ClassVar, Dict, List, Literal, Optional, Union, get_type_hints

from omegaconf import DictConfig, OmegaConf
from pydantic import Field, TypeAdapter
from pydantic.config import JsonDict
from pydantic_settings import SettingsConfigDict

from .config_base import InvokeAISettings

INIT_FILE = Path("invokeai.yaml")
DB_FILE = Path("invokeai.db")
LEGACY_INIT_FILE = Path("invokeai.init")
DEFAULT_MAX_VRAM = 0.5


class Categories(object):
    """Category headers for configuration variable groups."""

    WebServer: JsonDict = {"category": "Web Server"}
    Features: JsonDict = {"category": "Features"}
    Paths: JsonDict = {"category": "Paths"}
    Logging: JsonDict = {"category": "Logging"}
    Development: JsonDict = {"category": "Development"}
    Other: JsonDict = {"category": "Other"}
    ModelCache: JsonDict = {"category": "Model Cache"}
    Device: JsonDict = {"category": "Device"}
    Generation: JsonDict = {"category": "Generation"}
    Queue: JsonDict = {"category": "Queue"}
    Nodes: JsonDict = {"category": "Nodes"}
    MemoryPerformance: JsonDict = {"category": "Memory/Performance"}


class InvokeAIAppConfig(InvokeAISettings):
    """Configuration object for InvokeAI App."""

    singleton_config: ClassVar[Optional[InvokeAIAppConfig]] = None
    singleton_init: ClassVar[Optional[Dict]] = None

    # fmt: off
    type: Literal["InvokeAI"] = "InvokeAI"

    # WEB
    host                : str = Field(default="127.0.0.1", description="IP address to bind to", json_schema_extra=Categories.WebServer)
    port                : int = Field(default=9090, description="Port to bind to", json_schema_extra=Categories.WebServer)
    allow_origins       : List[str] = Field(default=[], description="Allowed CORS origins", json_schema_extra=Categories.WebServer)
    allow_credentials   : bool = Field(default=True, description="Allow CORS credentials", json_schema_extra=Categories.WebServer)
    allow_methods       : List[str] = Field(default=["*"], description="Methods allowed for CORS", json_schema_extra=Categories.WebServer)
    allow_headers       : List[str] = Field(default=["*"], description="Headers allowed for CORS", json_schema_extra=Categories.WebServer)

    # FEATURES
    esrgan              : bool = Field(default=True, description="Enable/disable upscaling code", json_schema_extra=Categories.Features)
    internet_available  : bool = Field(default=True, description="If true, attempt to download models on the fly; otherwise only use local models", json_schema_extra=Categories.Features)
    log_tokenization    : bool = Field(default=False, description="Enable logging of parsed prompt tokens.", json_schema_extra=Categories.Features)
    patchmatch          : bool = Field(default=True, description="Enable/disable patchmatch inpaint code", json_schema_extra=Categories.Features)
    ignore_missing_core_models : bool = Field(default=False, description='Ignore missing models in models/core/convert', json_schema_extra=Categories.Features)

    # PATHS
    root                : Optional[Path] = Field(default=None, description='InvokeAI runtime root directory', json_schema_extra=Categories.Paths)
    autoimport_dir      : Path = Field(default=Path('autoimport'), description='Path to a directory of models files to be imported on startup.', json_schema_extra=Categories.Paths)
    conf_path           : Path = Field(default=Path('configs/models.yaml'), description='Path to models definition file', json_schema_extra=Categories.Paths)
    models_dir          : Path = Field(default=Path('models'), description='Path to the models directory', json_schema_extra=Categories.Paths)
    legacy_conf_dir     : Path = Field(default=Path('configs/stable-diffusion'), description='Path to directory of legacy checkpoint config files', json_schema_extra=Categories.Paths)
    db_dir              : Path = Field(default=Path('databases'), description='Path to InvokeAI databases directory', json_schema_extra=Categories.Paths)
    outdir              : Path = Field(default=Path('outputs'), description='Default folder for output images', json_schema_extra=Categories.Paths)
    use_memory_db       : bool = Field(default=False, description='Use in-memory database for storing image metadata', json_schema_extra=Categories.Paths)
    custom_nodes_dir    : Path = Field(default=Path('nodes'), description='Path to directory for custom nodes', json_schema_extra=Categories.Paths)
    from_file           : Optional[Path] = Field(default=None, description='Take command input from the indicated file (command-line client only)', json_schema_extra=Categories.Paths)

    # LOGGING
    log_handlers        : List[str] = Field(default=["console"], description='Log handler. Valid options are "console", "file=<path>", "syslog=path|address:host:port", "http=<url>"', json_schema_extra=Categories.Logging)
    # note - would be better to read the log_format values from logging.py, but this creates circular dependencies issues
    log_format          : Literal['plain', 'color', 'syslog', 'legacy'] = Field(default="color", description='Log format. Use "plain" for text-only, "color" for colorized output, "legacy" for 2.3-style logging and "syslog" for syslog-style', json_schema_extra=Categories.Logging)
    log_level           : Literal["debug", "info", "warning", "error", "critical"] = Field(default="info", description="Emit logging messages at this level or  higher", json_schema_extra=Categories.Logging)
    log_sql             : bool = Field(default=False, description="Log SQL queries", json_schema_extra=Categories.Logging)

    dev_reload          : bool = Field(default=False, description="Automatically reload when Python sources are changed.", json_schema_extra=Categories.Development)

    version             : bool = Field(default=False, description="Show InvokeAI version and exit", json_schema_extra=Categories.Other)

    # CACHE
    ram                 : float = Field(default=7.5, gt=0, description="Maximum memory amount used by model cache for rapid switching (floating point number, GB)", json_schema_extra=Categories.ModelCache, )
    vram                : float = Field(default=0.25, ge=0, description="Amount of VRAM reserved for model storage (floating point number, GB)", json_schema_extra=Categories.ModelCache, )
    lazy_offload        : bool = Field(default=True, description="Keep models in VRAM until their space is needed", json_schema_extra=Categories.ModelCache, )
    log_memory_usage    : bool = Field(default=False, description="If True, a memory snapshot will be captured before and after every model cache operation, and the result will be logged (at debug level). There is a time cost to capturing the memory snapshots, so it is recommended to only enable this feature if you are actively inspecting the model cache's behaviour.", json_schema_extra=Categories.ModelCache)

    # DEVICE
    device              : Literal["auto", "cpu", "cuda", "cuda:1", "mps"] = Field(default="auto", description="Generation device", json_schema_extra=Categories.Device)
    precision           : Literal["auto", "float16", "float32", "autocast"] = Field(default="auto", description="Floating point precision", json_schema_extra=Categories.Device)

    # GENERATION
    sequential_guidance : bool = Field(default=False, description="Whether to calculate guidance in serial instead of in parallel, lowering memory requirements", json_schema_extra=Categories.Generation)
    attention_type      : Literal["auto", "normal", "xformers", "sliced", "torch-sdp"] = Field(default="auto", description="Attention type", json_schema_extra=Categories.Generation)
    attention_slice_size: Literal["auto", "balanced", "max", 1, 2, 3, 4, 5, 6, 7, 8] = Field(default="auto", description='Slice size, valid when attention_type=="sliced"', json_schema_extra=Categories.Generation)
    force_tiled_decode  : bool = Field(default=False, description="Whether to enable tiled VAE decode (reduces memory consumption with some performance penalty)", json_schema_extra=Categories.Generation)
    png_compress_level  : int = Field(default=6, description="The compress_level setting of PIL.Image.save(), used for PNG encoding. All settings are lossless. 0 = fastest, largest filesize, 9 = slowest, smallest filesize", json_schema_extra=Categories.Generation)

    # QUEUE
    max_queue_size      : int = Field(default=10000, gt=0, description="Maximum number of items in the session queue", json_schema_extra=Categories.Queue)

    # NODES
    allow_nodes         : Optional[List[str]] = Field(default=None, description="List of nodes to allow. Omit to allow all.", json_schema_extra=Categories.Nodes)
    deny_nodes          : Optional[List[str]] = Field(default=None, description="List of nodes to deny. Omit to deny none.", json_schema_extra=Categories.Nodes)
    node_cache_size     : int = Field(default=512, description="How many cached nodes to keep in memory", json_schema_extra=Categories.Nodes)

    # DEPRECATED FIELDS - STILL HERE IN ORDER TO OBTAN VALUES FROM PRE-3.1 CONFIG FILES
    always_use_cpu      : bool = Field(default=False, description="If true, use the CPU for rendering even if a GPU is available.", json_schema_extra=Categories.MemoryPerformance)
    max_cache_size      : Optional[float] = Field(default=None, gt=0, description="Maximum memory amount used by model cache for rapid switching", json_schema_extra=Categories.MemoryPerformance)
    max_vram_cache_size : Optional[float] = Field(default=None, ge=0, description="Amount of VRAM reserved for model storage", json_schema_extra=Categories.MemoryPerformance)
    xformers_enabled    : bool = Field(default=True, description="Enable/disable memory-efficient attention", json_schema_extra=Categories.MemoryPerformance)
    tiled_decode        : bool = Field(default=False, description="Whether to enable tiled VAE decode (reduces memory consumption with some performance penalty)", json_schema_extra=Categories.MemoryPerformance)
    lora_dir            : Optional[Path] = Field(default=None, description='Path to a directory of LoRA/LyCORIS models to be imported on startup.', json_schema_extra=Categories.Paths)
    embedding_dir       : Optional[Path] = Field(default=None, description='Path to a directory of Textual Inversion embeddings to be imported on startup.', json_schema_extra=Categories.Paths)
    controlnet_dir      : Optional[Path] = Field(default=None, description='Path to a directory of ControlNet embeddings to be imported on startup.', json_schema_extra=Categories.Paths)
    # this is not referred to in the source code and can be removed entirely
    #free_gpu_mem        : Optional[bool] = Field(default=None, description="If true, purge model from GPU after each generation.", json_schema_extra=Categories.MemoryPerformance)

    # See InvokeAIAppConfig subclass below for CACHE and DEVICE categories
    # fmt: on

    model_config = SettingsConfigDict(validate_assignment=True, env_prefix="INVOKEAI")

    def parse_args(
        self,
        argv: Optional[list[str]] = None,
        conf: Optional[DictConfig] = None,
        clobber=False,
    ):
        """
        Update settings with contents of init file, environment, and command-line settings.

        :param conf: alternate Omegaconf dictionary object
        :param argv: aternate sys.argv list
        :param clobber: ovewrite any initialization parameters passed during initialization
        """
        # Set the runtime root directory. We parse command-line switches here
        # in order to pick up the --root_dir option.
        super().parse_args(argv)
        loaded_conf = None
        if conf is None:
            try:
                loaded_conf = OmegaConf.load(self.root_dir / INIT_FILE)
            except Exception:
                pass
        if isinstance(loaded_conf, DictConfig):
            InvokeAISettings.initconf = loaded_conf
        else:
            InvokeAISettings.initconf = conf

        # parse args again in order to pick up settings in configuration file
        super().parse_args(argv)

        if self.singleton_init and not clobber:
            hints = get_type_hints(self.__class__)
            for k in self.singleton_init:
                setattr(
                    self,
                    k,
                    TypeAdapter(hints[k]).validate_python(self.singleton_init[k]),
                )

    @classmethod
<<<<<<< HEAD
    def get_config(cls, **kwargs: Dict[str, Any]) -> InvokeAIAppConfig:
=======
    def get_config(cls, **kwargs) -> InvokeAIAppConfig:
>>>>>>> d971c5fa
        """Return a singleton InvokeAIAppConfig configuration object."""
        if (
            cls.singleton_config is None
            or type(cls.singleton_config) is not cls
            or (kwargs and cls.singleton_init != kwargs)
        ):
            cls.singleton_config = cls(**kwargs)
            cls.singleton_init = kwargs
        return cls.singleton_config

    @property
    def root_path(self) -> Path:
        """Path to the runtime root directory."""
        if self.root:
            root = Path(self.root).expanduser().absolute()
        else:
            root = self.find_root().expanduser().absolute()
        self.root = root  # insulate ourselves from relative paths that may change
        return root

    @property
    def root_dir(self) -> Path:
        """Alias for above."""
        return self.root_path

    def _resolve(self, partial_path: Path) -> Path:
        return (self.root_path / partial_path).resolve()

    @property
    def init_file_path(self) -> Path:
        """Path to invokeai.yaml."""
        resolved_path = self._resolve(INIT_FILE)
        assert resolved_path is not None
        return resolved_path

    @property
    def output_path(self) -> Optional[Path]:
        """Path to defaults outputs directory."""
        return self._resolve(self.outdir)

    @property
    def db_path(self) -> Path:
        """Path to the invokeai.db file."""
        db_dir = self._resolve(self.db_dir)
        assert db_dir is not None
        return db_dir / DB_FILE

    @property
    def model_conf_path(self) -> Optional[Path]:
        """Path to models configuration file."""
        return self._resolve(self.conf_path)

    @property
    def legacy_conf_path(self) -> Optional[Path]:
        """Path to directory of legacy configuration files (e.g. v1-inference.yaml)."""
        return self._resolve(self.legacy_conf_dir)

    @property
    def models_path(self) -> Optional[Path]:
        """Path to the models directory."""
        return self._resolve(self.models_dir)

    @property
    def custom_nodes_path(self) -> Path:
        """Path to the custom nodes directory."""
        custom_nodes_path = self._resolve(self.custom_nodes_dir)
        assert custom_nodes_path is not None
        return custom_nodes_path

    # the following methods support legacy calls leftover from the Globals era
    @property
    def full_precision(self) -> bool:
        """Return true if precision set to float32."""
        return self.precision == "float32"

    @property
    def try_patchmatch(self) -> bool:
        """Return true if patchmatch true."""
        return self.patchmatch

    @property
    def nsfw_checker(self) -> bool:
        """Return value for NSFW checker. The NSFW node is always active and disabled from Web UI."""
        return True

    @property
    def invisible_watermark(self) -> bool:
        """Return value of invisible watermark. It is always active and disabled from Web UI."""
        return True

    @property
    def ram_cache_size(self) -> Union[Literal["auto"], float]:
        """Return the ram cache size using the legacy or modern setting."""
        return self.max_cache_size or self.ram

    @property
    def vram_cache_size(self) -> Union[Literal["auto"], float]:
        """Return the vram cache size using the legacy or modern setting."""
        return self.max_vram_cache_size or self.vram

    @property
    def use_cpu(self) -> bool:
        """Return true if the device is set to CPU or the always_use_cpu flag is set."""
        return self.always_use_cpu or self.device == "cpu"

    @property
    def disable_xformers(self) -> bool:
        """Return true if enable_xformers is false (reversed logic) and attention type is not set to xformers."""
        disabled_in_config = not self.xformers_enabled
        return disabled_in_config and self.attention_type != "xformers"

    @staticmethod
    def find_root() -> Path:
        """Choose the runtime root directory when not specified on command line or init file."""
        return _find_root()


def get_invokeai_config(**kwargs) -> InvokeAIAppConfig:
    """Legacy function which returns InvokeAIAppConfig.get_config()."""
    return InvokeAIAppConfig.get_config(**kwargs)


def _find_root() -> Path:
    venv = Path(os.environ.get("VIRTUAL_ENV") or ".")
    if os.environ.get("INVOKEAI_ROOT"):
        root = Path(os.environ["INVOKEAI_ROOT"])
    elif any((venv.parent / x).exists() for x in [INIT_FILE, LEGACY_INIT_FILE]):
        root = (venv.parent).resolve()
    else:
        root = Path("~/invokeai").expanduser().resolve()
    return root<|MERGE_RESOLUTION|>--- conflicted
+++ resolved
@@ -334,11 +334,7 @@
                 )
 
     @classmethod
-<<<<<<< HEAD
     def get_config(cls, **kwargs: Dict[str, Any]) -> InvokeAIAppConfig:
-=======
-    def get_config(cls, **kwargs) -> InvokeAIAppConfig:
->>>>>>> d971c5fa
         """Return a singleton InvokeAIAppConfig configuration object."""
         if (
             cls.singleton_config is None
