--- conflicted
+++ resolved
@@ -1,22 +1,3 @@
-<<<<<<< HEAD
-# Copyright (c) 2022-2023 Kyle Schouviller (https://github.com/kyle0654) and the InvokeAI Team
-import asyncio
-import socket
-from inspect import signature
-from pathlib import Path
-
-import uvicorn
-from fastapi import FastAPI
-from fastapi.middleware.cors import CORSMiddleware
-from fastapi.openapi.docs import get_redoc_html, get_swagger_ui_html
-from fastapi.openapi.utils import get_openapi
-from fastapi.staticfiles import StaticFiles
-from fastapi_events.handlers.local import local_handler
-from fastapi_events.middleware import EventHandlerASGIMiddleware
-from pydantic.schema import schema
-
-=======
->>>>>>> d16583ad
 from .services.config import InvokeAIAppConfig
 
 # parse_args() must be called before any other imports. if it is not called first, consumers of the config
@@ -60,13 +41,9 @@
         import invokeai.backend.util.mps_fixes  # noqa: F401 (monkeypatching on import)
 
 
-<<<<<<< HEAD
 app_config = InvokeAIAppConfig.get_config()
 app_config.parse_args()
 logger = InvokeAILogger.get_logger(config=app_config)
-=======
-logger = InvokeAILogger.getLogger(config=app_config)
->>>>>>> d16583ad
 
 # fix for windows mimetypes registry entries being borked
 # see https://github.com/invoke-ai/InvokeAI/discussions/3684#discussioncomment-6391352
