# Copyright (c) 2022 Kyle Schouviller (https://github.com/kyle0654)

import argparse
import os
import re
import shlex
import sys
import time
from typing import Union, get_type_hints

from pydantic import BaseModel, ValidationError
from pydantic.fields import Field

<<<<<<< HEAD
from invokeai.backend.util.logging import InvokeAILogger
=======
# This should come early so that the logger can pick up its configuration options
from .services.config import InvokeAIAppConfig
from invokeai.backend.util.logging import InvokeAILogger
config = InvokeAIAppConfig.get_config()
config.parse_args()
logger = InvokeAILogger().getLogger(config=config)

>>>>>>> 30f20b55
from invokeai.app.services.image_record_storage import SqliteImageRecordStorage
from invokeai.app.services.images import ImageService
from invokeai.app.services.metadata import CoreMetadataService
from invokeai.app.services.resource_name import SimpleNameService
from invokeai.app.services.urls import LocalUrlService

<<<<<<< HEAD
from .cli.commands import (BaseCommand, CliContext, ExitCli,
                           SortedHelpFormatter, add_graph_parsers, add_parsers)
=======
from .services.default_graphs import create_system_graphs
from .services.latent_storage import DiskLatentsStorage, ForwardCacheLatentsStorage

from .cli.commands import BaseCommand, CliContext, ExitCli, add_graph_parsers, add_parsers, SortedHelpFormatter
>>>>>>> 30f20b55
from .cli.completer import set_autocompleter
from .invocations.baseinvocation import BaseInvocation
from .services.default_graphs import (create_system_graphs,
                                      default_text_to_image_graph_id)
from .services.events import EventServiceBase
from .services.graph import (Edge, EdgeConnection, GraphExecutionState,
                             GraphInvocation, LibraryGraph,
                             are_connection_types_compatible)
from .services.image_file_storage import DiskImageFileStorage
from .services.invocation_queue import MemoryInvocationQueue
from .services.invocation_services import InvocationServices
from .services.invoker import Invoker
from .services.latent_storage import (DiskLatentsStorage,
                                      ForwardCacheLatentsStorage)
from .services.model_manager_service import ModelManagerService
from .services.processor import DefaultInvocationProcessor
from .services.restoration_services import RestorationServices
from .services.sqlite import SqliteItemStorage


class CliCommand(BaseModel):
    command: Union[BaseCommand.get_commands() + BaseInvocation.get_invocations()] = Field(discriminator="type")  # type: ignore


class InvalidArgs(Exception):
    pass

def add_invocation_args(command_parser):
    # Add linking capability
    command_parser.add_argument(
        "--link",
        "-l",
        action="append",
        nargs=3,
        help="A link in the format 'source_node source_field dest_field'. source_node can be relative to history (e.g. -1)",
    )

    command_parser.add_argument(
        "--link_node",
        "-ln",
        action="append",
        help="A link from all fields in the specified node. Node can be relative to history (e.g. -1)",
    )


def get_command_parser(services: InvocationServices) -> argparse.ArgumentParser:
    # Create invocation parser
    parser = argparse.ArgumentParser(formatter_class=SortedHelpFormatter)

    def exit(*args, **kwargs):
        raise InvalidArgs

    parser.exit = exit
    subparsers = parser.add_subparsers(dest="type")

    # Create subparsers for each invocation
    invocations = BaseInvocation.get_all_subclasses()
    add_parsers(subparsers, invocations, add_arguments=add_invocation_args)

    # Create subparsers for each command
    commands = BaseCommand.get_all_subclasses()
    add_parsers(subparsers, commands, exclude_fields=["type"])

    # Create subparsers for exposed CLI graphs
    # TODO: add a way to identify these graphs
    text_to_image = services.graph_library.get(default_text_to_image_graph_id)
    add_graph_parsers(subparsers, [text_to_image], add_arguments=add_invocation_args)

    return parser


class NodeField():
    alias: str
    node_path: str
    field: str
    field_type: type

    def __init__(self, alias: str, node_path: str, field: str, field_type: type):
        self.alias = alias
        self.node_path = node_path
        self.field = field
        self.field_type = field_type


def fields_from_type_hints(hints: dict[str, type], node_path: str) -> dict[str,NodeField]:
    return {k:NodeField(alias=k, node_path=node_path, field=k, field_type=v) for k, v in hints.items()}


def get_node_input_field(graph: LibraryGraph, field_alias: str, node_id: str) -> NodeField:
    """Gets the node field for the specified field alias"""
    exposed_input = next(e for e in graph.exposed_inputs if e.alias == field_alias)
    node_type = type(graph.graph.get_node(exposed_input.node_path))
    return NodeField(alias=exposed_input.alias, node_path=f'{node_id}.{exposed_input.node_path}', field=exposed_input.field, field_type=get_type_hints(node_type)[exposed_input.field])


def get_node_output_field(graph: LibraryGraph, field_alias: str, node_id: str) -> NodeField:
    """Gets the node field for the specified field alias"""
    exposed_output = next(e for e in graph.exposed_outputs if e.alias == field_alias)
    node_type = type(graph.graph.get_node(exposed_output.node_path))
    node_output_type = node_type.get_output_type()
    return NodeField(alias=exposed_output.alias, node_path=f'{node_id}.{exposed_output.node_path}', field=exposed_output.field, field_type=get_type_hints(node_output_type)[exposed_output.field])


def get_node_inputs(invocation: BaseInvocation, context: CliContext) -> dict[str, NodeField]:
    """Gets the inputs for the specified invocation from the context"""
    node_type = type(invocation)
    if node_type is not GraphInvocation:
        return fields_from_type_hints(get_type_hints(node_type), invocation.id)
    else:
        graph: LibraryGraph = context.invoker.services.graph_library.get(context.graph_nodes[invocation.id])
        return {e.alias: get_node_input_field(graph, e.alias, invocation.id) for e in graph.exposed_inputs}


def get_node_outputs(invocation: BaseInvocation, context: CliContext) -> dict[str, NodeField]:
    """Gets the outputs for the specified invocation from the context"""
    node_type = type(invocation)
    if node_type is not GraphInvocation:
        return fields_from_type_hints(get_type_hints(node_type.get_output_type()), invocation.id)
    else:
        graph: LibraryGraph = context.invoker.services.graph_library.get(context.graph_nodes[invocation.id])
        return {e.alias: get_node_output_field(graph, e.alias, invocation.id) for e in graph.exposed_outputs}


def generate_matching_edges(
    a: BaseInvocation, b: BaseInvocation, context: CliContext
) -> list[Edge]:
    """Generates all possible edges between two invocations"""
    afields = get_node_outputs(a, context)
    bfields = get_node_inputs(b, context)

    matching_fields = set(afields.keys()).intersection(bfields.keys())

    # Remove invalid fields
    invalid_fields = set(["type", "id"])
    matching_fields = matching_fields.difference(invalid_fields)

    # Validate types
    matching_fields = [f for f in matching_fields if are_connection_types_compatible(afields[f].field_type, bfields[f].field_type)]

    edges = [
        Edge(
            source=EdgeConnection(node_id=afields[alias].node_path, field=afields[alias].field),
            destination=EdgeConnection(node_id=bfields[alias].node_path, field=bfields[alias].field)
        )
        for alias in matching_fields
    ]
    return edges


class SessionError(Exception):
    """Raised when a session error has occurred"""
    pass


def invoke_all(context: CliContext):
    """Runs all invocations in the specified session"""
    context.invoker.invoke(context.session, invoke_all=True)
    while not context.get_session().is_complete():
        # Wait some time
        time.sleep(0.1)

    # Print any errors
    if context.session.has_error():
        for n in context.session.errors:
            context.invoker.services.logger.error(
                f"Error in node {n} (source node {context.session.prepared_source_mapping[n]}): {context.session.errors[n]}"
            )
        
        raise SessionError()

def invoke_cli():
<<<<<<< HEAD
    # this gets the basic configuration
    config = InvokeAIAppConfig.get_config()
    config.parse_args()
    logger = InvokeAILogger.getLogger()

=======
    
>>>>>>> 30f20b55
    # get the optional list of invocations to execute on the command line
    parser = config.get_parser()
    parser.add_argument('commands',nargs='*')
    invocation_commands = parser.parse_args().commands

    # get the optional file to read commands from.
    # Simplest is to use it for STDIN
    if infile := config.from_file:
        sys.stdin = open(infile,"r")
    
    model_manager = ModelManagerService(config,logger)

    events = EventServiceBase()
    output_folder = config.output_path

    # TODO: build a file/path manager?
    if config.use_memory_db:
        db_location = ":memory:"
    else:
        db_location = config.db_path
        db_location.parent.mkdir(parents=True,exist_ok=True)

    logger.info(f'InvokeAI database location is "{db_location}"')

    graph_execution_manager = SqliteItemStorage[GraphExecutionState](
            filename=db_location, table_name="graph_executions"
        )

    urls = LocalUrlService()
    metadata = CoreMetadataService()
    image_record_storage = SqliteImageRecordStorage(db_location)
    image_file_storage = DiskImageFileStorage(f"{output_folder}/images")
    names = SimpleNameService()

    images = ImageService(
        image_record_storage=image_record_storage,
        image_file_storage=image_file_storage,
        metadata=metadata,
        url=urls,
        logger=logger,
        names=names,
        graph_execution_manager=graph_execution_manager,
    )

    services = InvocationServices(
        model_manager=model_manager,
        events=events,
        latents = ForwardCacheLatentsStorage(DiskLatentsStorage(f'{output_folder}/latents')),
        images=images,
        queue=MemoryInvocationQueue(),
        graph_library=SqliteItemStorage[LibraryGraph](
            filename=db_location, table_name="graphs"
        ),
        graph_execution_manager=graph_execution_manager,
        processor=DefaultInvocationProcessor(),
        restoration=RestorationServices(config,logger=logger),
        logger=logger,
        configuration=config,
    )
    

    system_graphs = create_system_graphs(services.graph_library)
    system_graph_names = set([g.name for g in system_graphs])
    set_autocompleter(services)

    invoker = Invoker(services)
    session: GraphExecutionState = invoker.create_execution_state()
    parser = get_command_parser(services)

    re_negid = re.compile('^-[0-9]+$')

    # Uncomment to print out previous sessions at startup
    # print(services.session_manager.list())

    context = CliContext(invoker, session, parser)
    set_autocompleter(services)

    command_line_args_exist = len(invocation_commands) > 0
    done = False
    
    while not done:
        try:
            if command_line_args_exist:
                cmd_input = invocation_commands.pop(0)
                done = len(invocation_commands) == 0
            else:
                cmd_input = input("invoke> ")
        except (KeyboardInterrupt, EOFError):
            # Ctrl-c exits
            break

        try:
            # Refresh the state of the session
            #history = list(get_graph_execution_history(context.session))
            history = list(reversed(context.nodes_added))

            # Split the command for piping
            cmds = cmd_input.split("|")
            start_id = len(context.nodes_added)
            current_id = start_id
            new_invocations = list()
            for cmd in cmds:
                if cmd is None or cmd.strip() == "":
                    raise InvalidArgs("Empty command")

                # Parse args to create invocation
                args = vars(context.parser.parse_args(shlex.split(cmd.strip())))

                # Override defaults
                for field_name, field_default in context.defaults.items():
                    if field_name in args:
                        args[field_name] = field_default

                # Parse invocation
                command: CliCommand = None # type:ignore
                system_graph: LibraryGraph|None = None
                if args['type'] in system_graph_names:
                    system_graph = next(filter(lambda g: g.name == args['type'], system_graphs))
                    invocation = GraphInvocation(graph=system_graph.graph, id=str(current_id))
                    for exposed_input in system_graph.exposed_inputs:
                        if exposed_input.alias in args:
                            node = invocation.graph.get_node(exposed_input.node_path)
                            field = exposed_input.field
                            setattr(node, field, args[exposed_input.alias])
                    command = CliCommand(command = invocation)
                    context.graph_nodes[invocation.id] = system_graph.id
                else:
                    args["id"] = current_id
                    command = CliCommand(command=args)

                if command is None:
                    continue

                # Run any CLI commands immediately
                if isinstance(command.command, BaseCommand):
                    # Invoke all current nodes to preserve operation order
                    invoke_all(context)

                    # Run the command
                    command.command.run(context)
                    continue

                # TODO: handle linking with library graphs
                # Pipe previous command output (if there was a previous command)
                edges: list[Edge] = list()
                if len(history) > 0 or current_id != start_id:
                    from_id = (
                        history[0] if current_id == start_id else str(current_id - 1)
                    )
                    from_node = (
                        next(filter(lambda n: n[0].id == from_id, new_invocations))[0]
                        if current_id != start_id
                        else context.session.graph.get_node(from_id)
                    )
                    matching_edges = generate_matching_edges(
                        from_node, command.command, context
                    )
                    edges.extend(matching_edges)

                # Parse provided links
                if "link_node" in args and args["link_node"]:
                    for link in args["link_node"]:
                        node_id = link
                        if re_negid.match(node_id):
                            node_id = str(current_id + int(node_id))

                        link_node = context.session.graph.get_node(node_id)
                        matching_edges = generate_matching_edges(
                            link_node, command.command, context
                        )
                        matching_destinations = [e.destination for e in matching_edges]
                        edges = [e for e in edges if e.destination not in matching_destinations]
                        edges.extend(matching_edges)

                if "link" in args and args["link"]:
                    for link in args["link"]:
                        edges = [e for e in edges if e.destination.node_id != command.command.id or e.destination.field != link[2]]

                        node_id = link[0]
                        if re_negid.match(node_id):
                            node_id = str(current_id + int(node_id))

                        # TODO: handle missing input/output
                        node_output = get_node_outputs(context.session.graph.get_node(node_id), context)[link[1]]
                        node_input = get_node_inputs(command.command, context)[link[2]]

                        edges.append(
                            Edge(
                                source=EdgeConnection(node_id=node_output.node_path, field=node_output.field),
                                destination=EdgeConnection(node_id=node_input.node_path, field=node_input.field)
                            )
                        )

                new_invocations.append((command.command, edges))

                current_id = current_id + 1

                # Add the node to the session
                context.add_node(command.command)
                for edge in edges:
                    print(edge)
                    context.add_edge(edge)

            # Execute all remaining nodes
            invoke_all(context)

        except InvalidArgs:
            invoker.services.logger.warning('Invalid command, use "help" to list commands')
            continue

        except ValidationError:
            invoker.services.logger.warning('Invalid command arguments, run "<command> --help" for summary')

        except SessionError:
            # Start a new session
            invoker.services.logger.warning("Session error: creating a new session")
            context.reset()

        except ExitCli:
            break

        except SystemExit:
            continue

    invoker.stop()


if __name__ == "__main__":
    invoke_cli()<|MERGE_RESOLUTION|>--- conflicted
+++ resolved
@@ -11,9 +11,6 @@
 from pydantic import BaseModel, ValidationError
 from pydantic.fields import Field
 
-<<<<<<< HEAD
-from invokeai.backend.util.logging import InvokeAILogger
-=======
 # This should come early so that the logger can pick up its configuration options
 from .services.config import InvokeAIAppConfig
 from invokeai.backend.util.logging import InvokeAILogger
@@ -21,26 +18,19 @@
 config.parse_args()
 logger = InvokeAILogger().getLogger(config=config)
 
->>>>>>> 30f20b55
 from invokeai.app.services.image_record_storage import SqliteImageRecordStorage
 from invokeai.app.services.images import ImageService
 from invokeai.app.services.metadata import CoreMetadataService
 from invokeai.app.services.resource_name import SimpleNameService
 from invokeai.app.services.urls import LocalUrlService
-
-<<<<<<< HEAD
+from .services.default_graphs import (default_text_to_image_graph_id,
+                                      create_system_graphs)
+from .services.latent_storage import DiskLatentsStorage, ForwardCacheLatentsStorage
+
 from .cli.commands import (BaseCommand, CliContext, ExitCli,
                            SortedHelpFormatter, add_graph_parsers, add_parsers)
-=======
-from .services.default_graphs import create_system_graphs
-from .services.latent_storage import DiskLatentsStorage, ForwardCacheLatentsStorage
-
-from .cli.commands import BaseCommand, CliContext, ExitCli, add_graph_parsers, add_parsers, SortedHelpFormatter
->>>>>>> 30f20b55
 from .cli.completer import set_autocompleter
 from .invocations.baseinvocation import BaseInvocation
-from .services.default_graphs import (create_system_graphs,
-                                      default_text_to_image_graph_id)
 from .services.events import EventServiceBase
 from .services.graph import (Edge, EdgeConnection, GraphExecutionState,
                              GraphInvocation, LibraryGraph,
@@ -49,8 +39,6 @@
 from .services.invocation_queue import MemoryInvocationQueue
 from .services.invocation_services import InvocationServices
 from .services.invoker import Invoker
-from .services.latent_storage import (DiskLatentsStorage,
-                                      ForwardCacheLatentsStorage)
 from .services.model_manager_service import ModelManagerService
 from .services.processor import DefaultInvocationProcessor
 from .services.restoration_services import RestorationServices
@@ -208,15 +196,6 @@
         raise SessionError()
 
 def invoke_cli():
-<<<<<<< HEAD
-    # this gets the basic configuration
-    config = InvokeAIAppConfig.get_config()
-    config.parse_args()
-    logger = InvokeAILogger.getLogger()
-
-=======
-    
->>>>>>> 30f20b55
     # get the optional list of invocations to execute on the command line
     parser = config.get_parser()
     parser.add_argument('commands',nargs='*')
