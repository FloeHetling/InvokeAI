--- conflicted
+++ resolved
@@ -90,11 +90,7 @@
                 new_name=info.model_name,
                 new_base=info.base_model,
             )
-<<<<<<< HEAD
-            logger.info(f"Successfully renamed {base_model}/{model_name}=>{info.base_model}/{info.model_name}")
-=======
             logger.info(f"Successfully renamed {base_model.value}/{model_name}=>{info.base_model}/{info.model_name}")
->>>>>>> 062a3690
             # update information to support an update of attributes
             model_name = info.model_name
             base_model = info.base_model
